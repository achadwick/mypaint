--- conflicted
+++ resolved
@@ -112,127 +112,6 @@
 
     ## Per-TDW drawing state
 
-<<<<<<< HEAD
-=======
-    class _DrawingState (object):
-        """Per-canvas drawing state
-
-        Various kinds of queue for raw data capture or interpolation of
-        pressure and tilt.
-        """
-
-        def __init__(self):
-            object.__init__(self)
-
-            # Ugly workarounds
-            self.event_compression_workaround = None
-            self.event_compression_was_enabled = None
-            self.evhack_data = None   # or (tdw, mode), identity matters!
-            self.evhack_positions = []
-
-            self.last_event_had_pressure = False
-
-            # Raw data which was delivered with an identical timestamp
-            # to the previous one.  Happens on Windows due to differing
-            # clock granularities (at least, under GTK2).
-            self._zero_dtime_motions = []
-
-            # Motion Queue
-
-            # Combined, cleaned-up motion data queued ready for
-            # interpolation of missing pressures and tilts, then
-            # subsequent rendering. Using a queue makes rendering
-            # independent of data gathering.
-            self.motion_queue = deque()
-            self.motion_processing_cbid = None
-            self._last_queued_event_time = 0
-
-            # Queued Event Handling
-
-            # Pressure and tilt interpolation for evhack events, which
-            # don't have pressure or tilt date.
-            self.interp = PressureAndTiltInterpolator()
-
-            # Time of the last-processed event
-            self.last_handled_event_time = 0
-
-            # Debugging: number of events procesed each second,
-            # average times.
-            self.avgtime = None
-
-            # Button pressed while drawing
-            # Not every device sends button presses, but evdev ones
-            # do, and this is used as a workaround for an evdev bug:
-            # https://github.com/mypaint/mypaint/issues/29
-            self.button_down = None
-            self.last_good_raw_pressure = 0.0
-            self.last_good_raw_xtilt = 0.0
-            self.last_good_raw_ytilt = 0.0
-
-            # Same thing for device, allowing us to filter device
-            # switches while one device has the button held.
-            self.button_down_device = None
-
-        def queue_motion(self, event_data):
-            """Append one raw motion event to the motion queue
-
-            :param event_data: Extracted data from an event.
-            :type event_data: tuple
-
-            Events are tuples of the form ``(time, x, y, pressure,
-            xtilt, ytilt)``. Times are in milliseconds, and are
-            expressed as ints. ``x`` and ``y`` are ordinary Python
-            floats, and refer to model coordinates. The pressure and
-            tilt values have the meaning assigned to them by GDK; if
-            ```pressure`` is None, pressure and tilt values will be
-            interpolated from surrounding defined values.
-
-            Zero-dtime events are detected and cleaned up here.
-            """
-            time, x, y, pressure, xtilt, ytilt = event_data
-            if time < self._last_queued_event_time:
-                logger.warning('Time is running backwards! Corrected.')
-                time = self._last_queued_event_time
-
-            if time == self._last_queued_event_time:
-                # On Windows, GTK timestamps have a resolution around
-                # 15ms, but tablet events arrive every 8ms.
-                # https://gna.org/bugs/index.php?16569
-                zdata = (x, y, pressure, xtilt, ytilt)
-                self._zero_dtime_motions.append(zdata)
-            else:
-                # Queue any previous events that had identical
-                # timestamps, linearly interpolating their times.
-                if self._zero_dtime_motions:
-                    dtime = time - self._last_queued_event_time
-                    if dtime > 100:
-                        # Really old events; don't associate them with
-                        # the new one.
-                        zt = time - 100.0
-                        interval = 100.0
-                    else:
-                        zt = self._last_queued_event_time
-                        interval = float(dtime)
-                    step = interval / (len(self._zero_dtime_motions) + 1)
-                    for zx, zy, zp, zxt, zyt in self._zero_dtime_motions:
-                        zt += step
-                        zevent_data = (zt, zx, zy, zp, zxt, zyt)
-                        self.motion_queue.append(zevent_data)
-                    # Reset the backlog buffer
-                    self._zero_dtime_motions = []
-                # Queue this event too
-                self.motion_queue.append(event_data)
-                # Update the timestamp used above
-                self._last_queued_event_time = time
-
-        def next_processing_events(self):
-            """Fetches zero or more events to process from the queue"""
-            if len(self.motion_queue) > 0:
-                event = self.motion_queue.popleft()
-                for ievent in self.interp.feed(*event):
-                    yield ievent
-
->>>>>>> 74f46f29
     def _reset_drawing_state(self):
         """Resets all per-TDW drawing state"""
         self._drawing_state = {}
@@ -633,10 +512,13 @@
         # do, and this is used as a workaround for an evdev bug:
         # https://github.com/mypaint/mypaint/issues/29
         self.button_down = None
-
         self.last_good_raw_pressure = 0.0
         self.last_good_raw_xtilt = 0.0
         self.last_good_raw_ytilt = 0.0
+
+        # Same thing for device, allowing us to filter device
+        # switches while one device has the button held.
+        self.button_down_device = None
 
     def queue_motion(self, event_data):
         """Append one raw motion event to the motion queue
